<div align="center">

# Morphic

An AI-powered search engine with a generative UI.

[![DeepWiki](https://img.shields.io/badge/DeepWiki-miurla%2Fmorphic-blue.svg?logo=data:image/png;base64,iVBORw0KGgoAAAANSUhEUgAAACwAAAAyCAYAAAAnWDnqAAAAAXNSR0IArs4c6QAAA05JREFUaEPtmUtyEzEQhtWTQyQLHNak2AB7ZnyXZMEjXMGeK/AIi+QuHrMnbChYY7MIh8g01fJoopFb0uhhEqqcbWTp06/uv1saEDv4O3n3dV60RfP947Mm9/SQc0ICFQgzfc4CYZoTPAswgSJCCUJUnAAoRHOAUOcATwbmVLWdGoH//PB8mnKqScAhsD0kYP3j/Yt5LPQe2KvcXmGvRHcDnpxfL2zOYJ1mFwrryWTz0advv1Ut4CJgf5uhDuDj5eUcAUoahrdY/56ebRWeraTjMt/00Sh3UDtjgHtQNHwcRGOC98BJEAEymycmYcWwOprTgcB6VZ5JK5TAJ+fXGLBm3FDAmn6oPPjR4rKCAoJCal2eAiQp2x0vxTPB3ALO2CRkwmDy5WohzBDwSEFKRwPbknEggCPB/imwrycgxX2NzoMCHhPkDwqYMr9tRcP5qNrMZHkVnOjRMWwLCcr8ohBVb1OMjxLwGCvjTikrsBOiA6fNyCrm8V1rP93iVPpwaE+gO0SsWmPiXB+jikdf6SizrT5qKasx5j8ABbHpFTx+vFXp9EnYQmLx02h1QTTrl6eDqxLnGjporxl3NL3agEvXdT0WmEost648sQOYAeJS9Q7bfUVoMGnjo4AZdUMQku50McDcMWcBPvr0SzbTAFDfvJqwLzgxwATnCgnp4wDl6Aa+Ax283gghmj+vj7feE2KBBRMW3FzOpLOADl0Isb5587h/U4gGvkt5v60Z1VLG8BhYjbzRwyQZemwAd6cCR5/XFWLYZRIMpX39AR0tjaGGiGzLVyhse5C9RKC6ai42ppWPKiBagOvaYk8lO7DajerabOZP46Lby5wKjw1HCRx7p9sVMOWGzb/vA1hwiWc6jm3MvQDTogQkiqIhJV0nBQBTU+3okKCFDy9WwferkHjtxib7t3xIUQtHxnIwtx4mpg26/HfwVNVDb4oI9RHmx5WGelRVlrtiw43zboCLaxv46AZeB3IlTkwouebTr1y2NjSpHz68WNFjHvupy3q8TFn3Hos2IAk4Ju5dCo8B3wP7VPr/FGaKiG+T+v+TQqIrOqMTL1VdWV1DdmcbO8KXBz6esmYWYKPwDL5b5FA1a0hwapHiom0r/cKaoqr+27/XcrS5UwSMbQAAAABJRU5ErkJggg==)](https://deepwiki.com/miurla/morphic) [![GitHub stars](https://img.shields.io/github/stars/miurla/morphic?style=flat&colorA=000000&colorB=000000)](https://github.com/miurla/morphic/stargazers) [![GitHub forks](https://img.shields.io/github/forks/miurla/morphic?style=flat&colorA=000000&colorB=000000)](https://github.com/miurla/morphic/network/members)

<a href="https://vercel.com/oss">
  <img alt="Vercel OSS Program" src="https://vercel.com/oss/program-badge.svg" />
</a>

<br />

<a href="https://trendshift.io/repositories/9207" target="_blank"><img src="https://trendshift.io/api/badge/repositories/9207" alt="miurla%2Fmorphic | Trendshift" style="width: 250px; height: 55px;" width="250" height="55"/></a>

<img src="./public/screenshot-2025-05-04.png" />

</div>

## 🗂️ Overview

- 🛠 [Features](#-features)
- 🧱 [Stack](#-stack)
- 🚀 [Quickstart](#-quickstart)
- 🌐 [Deploy](#-deploy)
- 🔎 [Search Engine](#-search-engine)
- 💙 [Sponsors](#-sponsors)
- 👥 [Contributing](#-contributing)
- 📄 [License](#-license)

📝 Explore AI-generated documentation on [DeepWiki](https://deepwiki.com/miurla/morphic)

## 🛠 Features

### Core Features

- AI-powered search with GenerativeUI
- Natural language question understanding
- Multiple search providers support (Tavily, Brave, SearXNG, Exa)
- Search modes: Quick, Planning, and Adaptive
- Model type selection: Speed vs Quality
- Inspector panel for tool execution and AI processing details

### Authentication

- User authentication powered by [Supabase Auth](https://supabase.com/docs/guides/auth)

### Chat & History

- Chat history automatically stored in PostgreSQL database
- Share search results with unique URLs
- Message feedback system
- File upload support

### AI Providers

- OpenAI (Default)
- Anthropic Claude
- Google Gemini
- Vercel AI Gateway

Models are configured in `config/models/*.json` with profile-based settings. When using non-OpenAI providers, update the model configuration files with compatible model IDs. See [Configuration Guide](docs/CONFIGURATION.md) for details.

### Search Capabilities

- URL-specific search
- Content extraction with Tavily or Jina
- Citation tracking and display
- Self-hosted search with SearXNG support

### Additional Features

- Docker deployment ready
- Browser search engine integration
- LLM observability with Langfuse (optional)
- Todo tracking for complex tasks
- Changelog system for updates

## 🧱 Stack

### Core Framework

- [Next.js](https://nextjs.org/) - React framework with App Router
- [TypeScript](https://www.typescriptlang.org/) - Type-safe development
- [Vercel AI SDK](https://sdk.vercel.ai/docs) - TypeScript toolkit for building AI-powered applications

### Authentication & Authorization (Updated Category)

- [Supabase](https://supabase.com/) - User authentication and backend services

### AI & Search

- [OpenAI](https://openai.com/) - Default AI provider (Optional: Google AI, Anthropic)
- [Tavily AI](https://tavily.com/) - AI-optimized search with context
- [Brave Search](https://brave.com/search/api/) - Traditional web search results
- Tavily alternatives:
  - [SearXNG](https://docs.searxng.org/) - Self-hosted search
<<<<<<< HEAD
  - [Exa](https://exa.ai/) - Meaning-based search powered by embeddings
=======
  - [Exa](https://exa.ai/) - Neural search
  - [Firecrawl](https://firecrawl.dev/) - Web, news, and image search with crawling, scraping, LLM-ready extraction, and [open source](https://github.com/firecrawl/firecrawl).
>>>>>>> 021a9790

### Data Storage

- [PostgreSQL](https://www.postgresql.org/) - Primary database (supports Neon, Supabase, or standard PostgreSQL)
- [Drizzle ORM](https://orm.drizzle.team/) - Type-safe database ORM
- [Cloudflare R2](https://developers.cloudflare.com/r2/) - File storage (optional)

### UI & Styling

- [Tailwind CSS](https://tailwindcss.com/) - Utility-first CSS framework
- [shadcn/ui](https://ui.shadcn.com/) - Re-usable components
- [Radix UI](https://www.radix-ui.com/) - Unstyled, accessible components
- [Lucide Icons](https://lucide.dev/) - Beautiful & consistent icons

## 🚀 Quickstart

### 1. Fork and Clone repo

Fork the repo to your Github account, then run the following command to clone the repo:

```bash
git clone git@github.com:[YOUR_GITHUB_ACCOUNT]/morphic.git
```

### 2. Install dependencies

```bash
cd morphic
bun install
```

### 3. Configure environment variables

```bash
cp .env.local.example .env.local
```

Fill in the required environment variables in `.env.local`:

```bash
# Required Configuration
DATABASE_URL=                   # PostgreSQL connection string
OPENAI_API_KEY=                 # Get from https://platform.openai.com/api-keys
TAVILY_API_KEY=                 # Get from https://app.tavily.com/home
BRAVE_SEARCH_API_KEY=           # Get from https://brave.com/search/api/
NEXT_PUBLIC_SUPABASE_URL=       # Your Supabase project URL
NEXT_PUBLIC_SUPABASE_ANON_KEY=  # Your Supabase anonymous key
```

For optional features configuration (SearXNG, alternative AI providers, etc.), see [CONFIGURATION.md](./docs/CONFIGURATION.md)

### 4. Run database migrations

```bash
bun run migrate
```

This command will create the necessary database tables.

### 5. Run app locally

#### Using Bun

```bash
bun dev
```

#### Using Docker

```bash
docker compose up -d
```

Visit http://localhost:3000 in your browser.

## 🌐 Deploy

Host your own live version of Morphic with Vercel or Docker.

### Vercel

[![Deploy with Vercel](https://vercel.com/button)](https://vercel.com/new/clone?repository-url=https%3A%2F%2Fgithub.com%2Fmiurla%2Fmorphic&env=DATABASE_URL,OPENAI_API_KEY,TAVILY_API_KEY,BRAVE_SEARCH_API_KEY,NEXT_PUBLIC_SUPABASE_URL,NEXT_PUBLIC_SUPABASE_ANON_KEY)

## 👥 Contributing

We welcome contributions to Morphic! Whether it's bug reports, feature requests, or pull requests, all contributions are appreciated.

Please see our [Contributing Guide](CONTRIBUTING.md) for details on:

- How to submit issues
- How to submit pull requests
- Commit message conventions
- Development setup

## 📄 License

This project is licensed under the Apache License 2.0 - see the [LICENSE](LICENSE) file for details.<|MERGE_RESOLUTION|>--- conflicted
+++ resolved
@@ -96,12 +96,8 @@
 - [Brave Search](https://brave.com/search/api/) - Traditional web search results
 - Tavily alternatives:
   - [SearXNG](https://docs.searxng.org/) - Self-hosted search
-<<<<<<< HEAD
   - [Exa](https://exa.ai/) - Meaning-based search powered by embeddings
-=======
-  - [Exa](https://exa.ai/) - Neural search
   - [Firecrawl](https://firecrawl.dev/) - Web, news, and image search with crawling, scraping, LLM-ready extraction, and [open source](https://github.com/firecrawl/firecrawl).
->>>>>>> 021a9790
 
 ### Data Storage
 
