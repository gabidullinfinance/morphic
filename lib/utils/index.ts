import { type ClassValue, clsx } from 'clsx'
import { twMerge } from 'tailwind-merge'
import { OpenAI } from '@ai-sdk/openai'
import { createOllama } from 'ollama-ai-provider'
import { google } from '@ai-sdk/google'
import { AIMessage } from '../types'
import { CoreMessage } from 'ai'

export function cn(...inputs: ClassValue[]) {
  return twMerge(clsx(inputs))
}

export function getModel(useSubModel = false) {
  const ollamaBaseUrl = process.env.OLLAMA_BASE_URL + '/api'
  const ollamaModel = process.env.OLLAMA_MODEL
  const ollamaSubModel = process.env.OLLAMA_SUB_MODEL
  const openaiApiBase = process.env.OPENAI_API_BASE
  const openaiApiKey = process.env.OPENAI_API_KEY
  let openaiApiModel = process.env.OPENAI_API_MODEL || 'gpt-4o'

  if (!(ollamaBaseUrl && ollamaModel) && !(openaiApiBase && openaiApiKey)) {
    throw new Error('Missing environment variables for Ollama and OpenAI')
  }

  // Ollama

  if (ollamaBaseUrl && ollamaModel) {
    const ollama = createOllama({ baseURL: ollamaBaseUrl })

    if (useSubModel && ollamaSubModel) {
      return ollama(ollamaSubModel)
    }

    return ollama(ollamaModel)
  }

  if (process.env.GOOGLE_GENERATIVE_AI_API_KEY) {
    return google('models/gemini-1.5-pro-latest')
  }

  // Fallback to OpenAI instead

  const openai = new OpenAI({
    baseUrl: openaiApiBase, // optional base URL for proxies etc.
    apiKey: openaiApiKey, // optional API key, default to env property OPENAI_API_KEY
    organization: '' // optional organization
  })

  return openai.chat(openaiApiModel)
}

/**
 * Takes an array of AIMessage and modifies each message where the role is 'tool'.
 * Changes the role to 'assistant' and converts the content to a JSON string.
 * Returns the modified messages as an array of CoreMessage.
 *
 * @param aiMessages - Array of AIMessage
 * @returns modifiedMessages - Array of modified messages
 */
<<<<<<< HEAD
export function transformToolMessages(
  aiMessages: AIMessage[] | CoreMessage[]
): CoreMessage[] {
  return aiMessages.map(message =>
=======
export function transformToolMessages(messages: CoreMessage[]): CoreMessage[] {
  return messages.map(message =>
>>>>>>> d1c45096
    message.role === 'tool'
      ? {
          ...message,
          role: 'assistant',
          content: JSON.stringify(message.content),
          type: 'tool'
        }
      : message
  ) as CoreMessage[]
}<|MERGE_RESOLUTION|>--- conflicted
+++ resolved
@@ -57,15 +57,8 @@
  * @param aiMessages - Array of AIMessage
  * @returns modifiedMessages - Array of modified messages
  */
-<<<<<<< HEAD
-export function transformToolMessages(
-  aiMessages: AIMessage[] | CoreMessage[]
-): CoreMessage[] {
-  return aiMessages.map(message =>
-=======
 export function transformToolMessages(messages: CoreMessage[]): CoreMessage[] {
   return messages.map(message =>
->>>>>>> d1c45096
     message.role === 'tool'
       ? {
           ...message,
