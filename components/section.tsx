'use client'

import React from 'react'

import {
  BookCheck,
  Check,
  File,
  Film,
  Image,
  MessageCircleMore,
  Newspaper,
  Repeat2,
  Search
} from 'lucide-react'

import { cn } from '@/lib/utils'

import { Badge } from './ui/badge'
import { Separator } from './ui/separator'
import { StatusIndicator } from './ui/status-indicator'
import { ToolBadge } from './tool-badge'

type SectionProps = {
  children: React.ReactNode
  className?: string
  size?: 'sm' | 'md' | 'lg'
  title?: string
  separator?: boolean
}

export const Section: React.FC<SectionProps> = ({
  children,
  className,
  size = 'md',
  title,
  separator = false
}) => {
  const iconSize = 16
  const iconClassName = 'mr-1.5 text-muted-foreground'
  let icon: React.ReactNode
  let type: 'text' | 'badge' = 'text'
  switch (title) {
    case 'Images':
      // eslint-disable-next-line jsx-a11y/alt-text
      icon = <Image size={iconSize} className={iconClassName} />
      break
    case 'Videos':
      icon = <Film size={iconSize} className={iconClassName} />
      type = 'badge'
      break
    case 'Sources':
      icon = <Newspaper size={iconSize} className={iconClassName} />
      type = 'badge'
      break
    case 'Answer':
      icon = <BookCheck size={iconSize} className={iconClassName} />
      break
    case 'Related':
      icon = <Repeat2 size={iconSize} className={iconClassName} />
      break
    case 'Follow-up':
      icon = <MessageCircleMore size={iconSize} className={iconClassName} />
      break
    case 'Content':
      icon = <File size={iconSize} className={iconClassName} />
      type = 'badge'
      break
    default:
      icon = <Search size={iconSize} className={iconClassName} />
  }

  return (
    <>
      {separator && <Separator className="my-2 bg-primary/10" />}
      <section
        className={cn(
          ` ${size === 'sm' ? 'py-1' : size === 'lg' ? 'py-4' : 'py-2'}`,
          className
        )}
      >
        {title && type === 'text' && (
          <h2 className="flex items-center leading-none py-2">
            {icon}
            {title}
          </h2>
        )}
        {title && type === 'badge' && (
          <Badge variant="secondary" className="mb-2">
            {icon}
            {title}
          </Badge>
        )}
        {children}
      </section>
    </>
  )
}

export function ToolArgsSection({
  children,
  tool,
  number,
  isLoading
}: {
  children: React.ReactNode
  tool: string
  number?: number
  isLoading?: boolean
}) {
  return (
    <Section
      size="sm"
      className="py-0 flex items-center justify-between w-full gap-2 overflow-hidden"
    >
<<<<<<< HEAD
      <div className="min-w-0 flex-1 overflow-hidden">
        <ToolBadge tool={tool} isLoading={isLoading}>
          {children}
        </ToolBadge>
      </div>
      {number && number > 0 && (
        <div className="shrink-0">
          <StatusIndicator icon={Check} iconClassName="text-green-500">
            {number} results
          </StatusIndicator>
        </div>
=======
      <ToolBadge tool={tool}>{children}</ToolBadge>
      {number && number > 0 && (
        <StatusIndicator icon={Check} iconClassName="text-green-500">
          {number} results
        </StatusIndicator>
>>>>>>> 021a9790
      )}
    </Section>
  )
}<|MERGE_RESOLUTION|>--- conflicted
+++ resolved
@@ -16,10 +16,10 @@
 
 import { cn } from '@/lib/utils'
 
+import { ToolBadge } from './tool-badge'
 import { Badge } from './ui/badge'
 import { Separator } from './ui/separator'
 import { StatusIndicator } from './ui/status-indicator'
-import { ToolBadge } from './tool-badge'
 
 type SectionProps = {
   children: React.ReactNode
@@ -113,7 +113,6 @@
       size="sm"
       className="py-0 flex items-center justify-between w-full gap-2 overflow-hidden"
     >
-<<<<<<< HEAD
       <div className="min-w-0 flex-1 overflow-hidden">
         <ToolBadge tool={tool} isLoading={isLoading}>
           {children}
@@ -125,13 +124,6 @@
             {number} results
           </StatusIndicator>
         </div>
-=======
-      <ToolBadge tool={tool}>{children}</ToolBadge>
-      {number && number > 0 && (
-        <StatusIndicator icon={Check} iconClassName="text-green-500">
-          {number} results
-        </StatusIndicator>
->>>>>>> 021a9790
       )}
     </Section>
   )
