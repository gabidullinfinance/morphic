'use client'

import { useEffect, useRef, useState } from 'react'

import { UseChatHelpers } from '@ai-sdk/react'

import type { UIDataTypes, UIMessage, UITools } from '@/lib/types/ai'
import { cn } from '@/lib/utils'

import { AnimatedLogo } from './ui/animated-logo'
import { ChatError } from './chat-error'
import { DefaultSkeleton } from './default-skeleton'
import { RenderMessage } from './render-message'

// Import section structure interface
interface ChatSection {
  id: string
  userMessage: UIMessage
  assistantMessages: UIMessage[]
}

interface ChatMessagesProps {
  sections: ChatSection[] // Changed from messages to sections
  onQuerySelect: (query: string) => void
<<<<<<< HEAD
  status: UseChatHelpers<UIMessage<unknown, UIDataTypes, UITools>>['status']
  chatId?: string
=======
  isLoading: boolean
  chatId: string
>>>>>>> 021a9790
  addToolResult?: (params: { toolCallId: string; result: any }) => void
  /** Ref for the scroll container */
  scrollContainerRef: React.RefObject<HTMLDivElement>
  onUpdateMessage?: (messageId: string, newContent: string) => Promise<void>
  reload?: (messageId: string) => Promise<void | string | null | undefined>
  error?: Error | string | null | undefined
}

export function ChatMessages({
  sections,
  onQuerySelect,
  status,
  chatId,
  addToolResult,
  scrollContainerRef,
  onUpdateMessage,
  reload,
  error
}: ChatMessagesProps) {
  // Track user-modified states (when user explicitly opens/closes)
  const [userModifiedStates, setUserModifiedStates] = useState<
    Record<string, boolean>
  >({})
  // Cache tool counts for performance optimization
  const toolCountCacheRef = useRef<Map<string, number>>(new Map())
  const isLoading = status === 'submitted' || status === 'streaming'
  const [offsetHeight, setOffsetHeight] = useState(160) // Dynamic offset for minHeight calculation

  // Tool types definition - moved outside function for performance
  const toolTypes = [
    'tool-search',
    'tool-fetch',
    'tool-askQuestion',
    'tool-relatedQuestions'
  ]

  // Clear cache during streaming to ensure accurate tool counts
  useEffect(() => {
    if (isLoading) {
      // Clear cache for all messages during streaming
      toolCountCacheRef.current.clear()
    }
  }, [isLoading])

  // Calculate the offset height dynamically based on viewport and UI elements
  useEffect(() => {
    const calculateOffset = () => {
      // Account for:
      // - Header/navigation (estimated)
      // - ChatPanel (input area)
      // - Additional padding and margins
      const headerHeight = 56 // pt-14 padding top
      const chatPanelEstimatedHeight = 120 // ChatPanel with input area
      const additionalPadding = 32 // Safety margin for better visibility

      const totalOffset =
        headerHeight + chatPanelEstimatedHeight + additionalPadding
      setOffsetHeight(totalOffset)
    }

    calculateOffset()
    window.addEventListener('resize', calculateOffset)
    return () => window.removeEventListener('resize', calculateOffset)
  }, [])

  if (!sections.length) return null

  // Check if loading indicator should be shown
  const showLoading = status === 'submitted' || status === 'streaming'

  // Helper function to get tool count with caching
  const getToolCount = (message?: UIMessage): number => {
    if (!message || !message.id) return 0

    // During streaming, always recalculate
    if (isLoading) {
      const count =
        message.parts?.filter(part => toolTypes.includes(part.type)).length || 0
      return count
    }

    // Check cache first when not streaming
    const cached = toolCountCacheRef.current.get(message.id)
    if (cached !== undefined) {
      return cached
    }

    // Calculate and cache
    const count =
      message.parts?.filter(part => toolTypes.includes(part.type)).length || 0
    toolCountCacheRef.current.set(message.id, count)
    return count
  }

  const getIsOpen = (
    id: string,
    partType?: string,
    hasNextPart?: boolean,
    message?: UIMessage
  ) => {
    // If user has explicitly modified this state, use that
    if (userModifiedStates.hasOwnProperty(id)) {
      return userModifiedStates[id]
    }

    // For tool types, check if there are multiple tools
    if (partType && toolTypes.includes(partType)) {
      const toolCount = getToolCount(message)
      // If multiple tools exist, default to closed
      if (toolCount > 1) {
        return false
      }
      // Single tool: check if there's a next part
      // If there's subsequent content, default to closed
      return !hasNextPart
    }

    // For tool-invocations, default to open
    if (partType === 'tool-invocation') {
      return true
    }

    // For reasoning, auto-collapse if there's a next part in the same message
    if (partType === 'reasoning') {
      return !hasNextPart
    }

    // For other types (like text), default to open
    return true
  }

  const handleOpenChange = (id: string, open: boolean) => {
    setUserModifiedStates(prev => ({
      ...prev,
      [id]: open
    }))
  }

  return (
    <div
      id="scroll-container"
      ref={scrollContainerRef}
      role="list"
      aria-roledescription="chat messages"
      className={cn(
        'relative size-full pt-14',
        sections.length > 0 ? 'flex-1 overflow-y-auto' : ''
      )}
    >
      <div className="relative mx-auto w-full max-w-3xl px-4">
        {sections.map((section, sectionIndex) => (
          <div
            key={section.id}
            id={`section-${section.id}`}
            className="chat-section mb-8"
            style={
              sectionIndex === sections.length - 1
                ? { minHeight: `calc(100dvh - ${offsetHeight}px)` }
                : {}
            }
          >
            {/* User message */}
            <div className="flex flex-col gap-4 mb-4">
              <RenderMessage
                message={section.userMessage}
                messageId={section.userMessage.id}
                getIsOpen={(id, partType, hasNextPart) =>
                  getIsOpen(id, partType, hasNextPart, section.userMessage)
                }
                onOpenChange={handleOpenChange}
                onQuerySelect={onQuerySelect}
                chatId={chatId}
                status={status}
                addToolResult={addToolResult}
                onUpdateMessage={onUpdateMessage}
                reload={reload}
              />
            </div>

            {/* Assistant messages */}
            {section.assistantMessages.map((assistantMessage, messageIndex) => {
              // Check if this is the latest assistant message in the latest section
              const isLatestMessage =
                sectionIndex === sections.length - 1 &&
                messageIndex === section.assistantMessages.length - 1

              return (
                <div key={assistantMessage.id} className="flex flex-col gap-4">
                  <RenderMessage
                    message={assistantMessage}
                    messageId={assistantMessage.id}
                    getIsOpen={(id, partType, hasNextPart) =>
                      getIsOpen(id, partType, hasNextPart, assistantMessage)
                    }
                    onOpenChange={handleOpenChange}
                    onQuerySelect={onQuerySelect}
                    chatId={chatId}
                    status={status}
                    addToolResult={addToolResult}
                    onUpdateMessage={onUpdateMessage}
                    reload={reload}
                    isLatestMessage={isLatestMessage}
                  />
                </div>
              )
            })}
            {/* Show loading after assistant messages */}
            {showLoading && sectionIndex === sections.length - 1 && (
              <div className="flex justify-start py-4">
                <AnimatedLogo className="h-10 w-10" />
              </div>
            )}
            {sectionIndex === sections.length - 1 && (
              <ChatError error={error} />
            )}
          </div>
        ))}
<<<<<<< HEAD
=======

        {showLoading && lastToolData && (
          <ToolSection
            key={manualToolCallId}
            tool={lastToolData}
            isOpen={getIsOpen(manualToolCallId)}
            onOpenChange={open => handleOpenChange(manualToolCallId, open)}
            addToolResult={addToolResult}
            chatId={chatId}
          />
        )}
>>>>>>> 021a9790
      </div>
    </div>
  )
}<|MERGE_RESOLUTION|>--- conflicted
+++ resolved
@@ -7,10 +7,9 @@
 import type { UIDataTypes, UIMessage, UITools } from '@/lib/types/ai'
 import { cn } from '@/lib/utils'
 
+import { ChatError } from './chat-error'
+import { RenderMessage } from './render-message'
 import { AnimatedLogo } from './ui/animated-logo'
-import { ChatError } from './chat-error'
-import { DefaultSkeleton } from './default-skeleton'
-import { RenderMessage } from './render-message'
 
 // Import section structure interface
 interface ChatSection {
@@ -22,13 +21,8 @@
 interface ChatMessagesProps {
   sections: ChatSection[] // Changed from messages to sections
   onQuerySelect: (query: string) => void
-<<<<<<< HEAD
   status: UseChatHelpers<UIMessage<unknown, UIDataTypes, UITools>>['status']
   chatId?: string
-=======
-  isLoading: boolean
-  chatId: string
->>>>>>> 021a9790
   addToolResult?: (params: { toolCallId: string; result: any }) => void
   /** Ref for the scroll container */
   scrollContainerRef: React.RefObject<HTMLDivElement>
@@ -246,20 +240,6 @@
             )}
           </div>
         ))}
-<<<<<<< HEAD
-=======
-
-        {showLoading && lastToolData && (
-          <ToolSection
-            key={manualToolCallId}
-            tool={lastToolData}
-            isOpen={getIsOpen(manualToolCallId)}
-            onOpenChange={open => handleOpenChange(manualToolCallId, open)}
-            addToolResult={addToolResult}
-            chatId={chatId}
-          />
-        )}
->>>>>>> 021a9790
       </div>
     </div>
   )
