'use client'

import React from 'react'

import { ArrowRight } from 'lucide-react'

<<<<<<< HEAD
import type { RelatedQuestionsData } from '@/lib/types/ai'

=======
>>>>>>> 021a9790
import { Button } from './ui/button'
import { Skeleton } from './ui/skeleton'
import { CollapsibleMessage } from './collapsible-message'
import { Section } from './section'

interface RelatedQuestionsProps {
  data: RelatedQuestionsData
  onQuerySelect: (query: string) => void
<<<<<<< HEAD
}

export const RelatedQuestions: React.FC<RelatedQuestionsProps> = ({
  data,
  onQuerySelect
}) => {
=======
  isOpen: boolean
  onOpenChange: (open: boolean) => void
  chatId: string
}

interface RelatedQuestionsAnnotation extends Record<string, JSONValue> {
  type: 'related-questions'
  data: {
    items: Array<{ query: string }>
  }
}

export const RelatedQuestions: React.FC<RelatedQuestionsProps> = ({
  annotations,
  onQuerySelect,
  isOpen,
  onOpenChange,
  chatId
}) => {
  const { status } = useChat({
    id: chatId
  })
  const isLoading = status === 'submitted' || status === 'streaming'

  if (!annotations) {
    return null
  }

  const lastRelatedQuestionsAnnotation = annotations[
    annotations.length - 1
  ] as RelatedQuestionsAnnotation

  const relatedQuestions = lastRelatedQuestionsAnnotation?.data
  if ((!relatedQuestions || !relatedQuestions.items) && !isLoading) {
    return null
  }

  if (relatedQuestions.items.length === 0 && isLoading) {
    return (
      <CollapsibleMessage
        role="assistant"
        isCollapsible={false}
        isOpen={isOpen}
        onOpenChange={onOpenChange}
        showIcon={false}
      >
        <Skeleton className="w-full h-6" />
      </CollapsibleMessage>
    )
  }

>>>>>>> 021a9790
  return (
    <CollapsibleMessage
      role="assistant"
      isCollapsible={false}
      isOpen={true}
      onOpenChange={() => {}}
      showIcon={false}
      showBorder={false}
    >
      <Section title="Related" className="pt-0 pb-4">
        <div className="flex flex-col gap-2">
          {data.status === 'loading' && (
            <>
              {[1, 2, 3].map((_, index) => (
                <div className="flex items-start w-full" key={index}>
                  <ArrowRight className="h-4 w-4 mr-2 mt-0.5 shrink-0 text-accent-foreground/50" />
                  <Skeleton className="h-6 w-full" />
                </div>
              ))}
            </>
          )}

          {data.status === 'error' && (
            <div className="text-sm text-muted-foreground">
              Failed to generate related questions
            </div>
          )}

          {data.status === 'success' && data.questions && (
            <>
              {data.questions.map((item, index) => (
                <div className="flex items-start w-full" key={index}>
                  <ArrowRight className="h-4 w-4 mr-2 mt-0.5 shrink-0 text-accent-foreground/50" />
                  <Button
                    variant="link"
                    className="flex-1 justify-start px-0 py-0 h-fit font-semibold text-accent-foreground/50 whitespace-normal text-left"
                    type="submit"
                    name={'related_query'}
                    value={item.question}
                    onClick={() => onQuerySelect(item.question)}
                  >
                    {item.question}
                  </Button>
                </div>
              ))}
            </>
          )}
        </div>
      </Section>
    </CollapsibleMessage>
  )
}

export default RelatedQuestions<|MERGE_RESOLUTION|>--- conflicted
+++ resolved
@@ -4,79 +4,22 @@
 
 import { ArrowRight } from 'lucide-react'
 
-<<<<<<< HEAD
 import type { RelatedQuestionsData } from '@/lib/types/ai'
 
-=======
->>>>>>> 021a9790
+import { CollapsibleMessage } from './collapsible-message'
+import { Section } from './section'
 import { Button } from './ui/button'
 import { Skeleton } from './ui/skeleton'
-import { CollapsibleMessage } from './collapsible-message'
-import { Section } from './section'
 
 interface RelatedQuestionsProps {
   data: RelatedQuestionsData
   onQuerySelect: (query: string) => void
-<<<<<<< HEAD
 }
 
 export const RelatedQuestions: React.FC<RelatedQuestionsProps> = ({
   data,
   onQuerySelect
 }) => {
-=======
-  isOpen: boolean
-  onOpenChange: (open: boolean) => void
-  chatId: string
-}
-
-interface RelatedQuestionsAnnotation extends Record<string, JSONValue> {
-  type: 'related-questions'
-  data: {
-    items: Array<{ query: string }>
-  }
-}
-
-export const RelatedQuestions: React.FC<RelatedQuestionsProps> = ({
-  annotations,
-  onQuerySelect,
-  isOpen,
-  onOpenChange,
-  chatId
-}) => {
-  const { status } = useChat({
-    id: chatId
-  })
-  const isLoading = status === 'submitted' || status === 'streaming'
-
-  if (!annotations) {
-    return null
-  }
-
-  const lastRelatedQuestionsAnnotation = annotations[
-    annotations.length - 1
-  ] as RelatedQuestionsAnnotation
-
-  const relatedQuestions = lastRelatedQuestionsAnnotation?.data
-  if ((!relatedQuestions || !relatedQuestions.items) && !isLoading) {
-    return null
-  }
-
-  if (relatedQuestions.items.length === 0 && isLoading) {
-    return (
-      <CollapsibleMessage
-        role="assistant"
-        isCollapsible={false}
-        isOpen={isOpen}
-        onOpenChange={onOpenChange}
-        showIcon={false}
-      >
-        <Skeleton className="w-full h-6" />
-      </CollapsibleMessage>
-    )
-  }
-
->>>>>>> 021a9790
   return (
     <CollapsibleMessage
       role="assistant"
