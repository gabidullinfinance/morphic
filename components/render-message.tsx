--- conflicted
+++ resolved
@@ -10,11 +10,8 @@
 import { extractCitationMaps } from '@/lib/utils/citation'
 
 import { AnswerSection } from './answer-section'
-import { DataSection } from './data-section'
 import { DynamicToolDisplay } from './dynamic-tool-display'
-import { ReasoningSection } from './reasoning-section'
 import ResearchProcessSection from './research-process-section'
-import { ToolSection } from './tool-section'
 import { UserFileSection } from './user-file-section'
 import { UserTextSection } from './user-text-section'
 
@@ -101,7 +98,6 @@
     buffer = []
   }
 
-<<<<<<< HEAD
   message.parts?.forEach((part: any, index: number) => {
     if (part.type === 'text') {
       // Flush accumulated non-text first
@@ -132,77 +128,6 @@
           reload={reload}
           status={status}
           citationMaps={citationMaps}
-=======
-  // New way: Use parts instead of toolInvocations
-  return (
-    <>
-      {toolData.map(tool => (
-        <ToolSection
-          key={tool.toolCallId}
-          tool={tool}
-          isOpen={getIsOpen(tool.toolCallId)}
-          onOpenChange={open => onOpenChange(tool.toolCallId, open)}
-          addToolResult={addToolResult}
-          chatId={chatId}
-        />
-      ))}
-      {message.parts?.map((part, index) => {
-        // Check if this is the last part in the array
-        const isLastPart = index === (message.parts?.length ?? 0) - 1
-
-        switch (part.type) {
-          case 'tool-invocation':
-            return (
-              <ToolSection
-                key={`${messageId}-tool-${index}`}
-                tool={part.toolInvocation}
-                isOpen={getIsOpen(part.toolInvocation.toolCallId)}
-                onOpenChange={open =>
-                  onOpenChange(part.toolInvocation.toolCallId, open)
-                }
-                addToolResult={addToolResult}
-                chatId={chatId}
-              />
-            )
-          case 'text':
-            // Only show actions if this is the last part and it's a text part
-            return (
-              <AnswerSection
-                key={`${messageId}-text-${index}`}
-                content={part.text}
-                isOpen={getIsOpen(messageId)}
-                onOpenChange={open => onOpenChange(messageId, open)}
-                chatId={chatId}
-                showActions={isLastPart}
-                messageId={messageId}
-                reload={reload}
-              />
-            )
-          case 'reasoning':
-            return (
-              <ReasoningSection
-                key={`${messageId}-reasoning-${index}`}
-                content={{
-                  reasoning: part.reasoning,
-                  time: reasoningTime
-                }}
-                isOpen={getIsOpen(messageId)}
-                onOpenChange={open => onOpenChange(messageId, open)}
-              />
-            )
-          // Add other part types as needed
-          default:
-            return null
-        }
-      })}
-      {relatedQuestions && relatedQuestions.length > 0 && (
-        <RelatedQuestions
-          annotations={relatedQuestions as JSONValue[]}
-          onQuerySelect={onQuerySelect}
-          isOpen={getIsOpen(`${messageId}-related`)}
-          onOpenChange={open => onOpenChange(`${messageId}-related`, open)}
-          chatId={chatId || ''}
->>>>>>> 021a9790
         />
       )
     } else if (
