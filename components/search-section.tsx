--- conflicted
+++ resolved
@@ -9,13 +9,13 @@
 
 import { useArtifact } from '@/components/artifact/artifact-context'
 
-import { StatusIndicator } from './ui/status-indicator'
 import { CollapsibleMessage } from './collapsible-message'
 import { SearchSkeleton } from './default-skeleton'
 import ProcessHeader from './process-header'
 import { SearchResults } from './search-results'
 import { SearchResultsImageSection } from './search-results-image'
 import { Section } from './section'
+import { StatusIndicator } from './ui/status-indicator'
 import {
   createVideoSearchResults,
   VideoSearchResults
@@ -25,33 +25,21 @@
   tool: ToolPart<'search'>
   isOpen: boolean
   onOpenChange: (open: boolean) => void
-<<<<<<< HEAD
   status?: UseChatHelpers<UIMessage<unknown, UIDataTypes, UITools>>['status']
   borderless?: boolean
   isFirst?: boolean
   isLast?: boolean
-=======
-  chatId: string
->>>>>>> 021a9790
 }
 
 export function SearchSection({
   tool,
   isOpen,
   onOpenChange,
-<<<<<<< HEAD
   status,
   borderless,
   isFirst = false,
   isLast = false
 }: SearchSectionProps) {
-=======
-  chatId
-}: SearchSectionProps) {
-  const { status } = useChat({
-    id: chatId
-  })
->>>>>>> 021a9790
   const isLoading = status === 'submitted' || status === 'streaming'
 
   const isToolLoading =
