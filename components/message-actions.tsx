--- conflicted
+++ resolved
@@ -6,30 +6,22 @@
 import { Copy, ThumbsDown, ThumbsUp } from 'lucide-react'
 import { toast } from 'sonner'
 
-<<<<<<< HEAD
 import type { SearchResultItem } from '@/lib/types'
 import type { UIDataTypes, UIMessage, UITools } from '@/lib/types/ai'
-=======
->>>>>>> 021a9790
 import { cn } from '@/lib/utils'
 import { processCitations } from '@/lib/utils/citation'
 
-import { Button } from './ui/button'
 import { ChatShare } from './chat-share'
 import { RetryButton } from './retry-button'
+import { Button } from './ui/button'
 
 interface MessageActionsProps {
   message: string
   messageId: string
-<<<<<<< HEAD
   traceId?: string
   feedbackScore?: number | null
   reload?: () => Promise<void | string | null | undefined>
   chatId?: string
-=======
-  reload?: () => Promise<string | null | undefined>
-  chatId: string
->>>>>>> 021a9790
   enableShare?: boolean
   className?: string
   status?: UseChatHelpers<UIMessage<unknown, UIDataTypes, UITools>>['status']
@@ -50,16 +42,10 @@
   visible = true,
   citationMaps
 }: MessageActionsProps) {
-<<<<<<< HEAD
   const [feedbackScore, setFeedbackScore] = useState<number | null>(
     initialFeedbackScore ?? null
   )
   const [isSubmittingFeedback, setIsSubmittingFeedback] = useState(false)
-=======
-  const { status } = useChat({
-    id: chatId
-  })
->>>>>>> 021a9790
   const isLoading = status === 'submitted' || status === 'streaming'
 
   const mappedMessage = useMemo(() => {
